--- conflicted
+++ resolved
@@ -23,14 +23,8 @@
 defaults:
   - slam/odometry: icp_odometry
   - dataset: kitti
-<<<<<<< HEAD
   - slam/preprocessing: none
+  - slam/initialization: CV
   - slam/loop_closure: none
   - slam/backend: none
-=======
-  - slam/initialization: CV
-  - slam/preprocessing: none
-  - slam/odometry/local_map: kdtree
-  - slam/odometry/alignment: point_to_plane_GN
->>>>>>> d6be2087
   - hydra/output: slam
