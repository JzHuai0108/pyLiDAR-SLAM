--- conflicted
+++ resolved
@@ -19,10 +19,6 @@
 
   # Loop Closure Config
   loop_closure: ???
-<<<<<<< HEAD
-
-=======
->>>>>>> e7e67ecf
 
 defaults:
   - slam/odometry: icp_odometry
