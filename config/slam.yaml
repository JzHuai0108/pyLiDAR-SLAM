num_workers: 4 # The number of workers to load the data
device: cpu # The device for the main pytorch computations
fail_dir: ""
move_if_fail: false

dataset:
  with_numpy_pc: true # Whether to add numpy_pc in the data_dict

slam:

  # Preprocessing config
  preprocessing: ???

  # Odometry config
  odometry: ???

  # Backend Config
  backend: ???

  # Loop Closure Config
  loop_closure: ???

defaults:
  - slam/odometry: icp_odometry
  - dataset: kitti
<<<<<<< HEAD
=======
  - slam/preprocessing: none
>>>>>>> d1517526
  - slam/loop_closure: none
  - slam/backend: none
  - hydra/output: slam
<|MERGE_RESOLUTION|>--- conflicted
+++ resolved
@@ -23,10 +23,7 @@
 defaults:
   - slam/odometry: icp_odometry
   - dataset: kitti
-<<<<<<< HEAD
-=======
   - slam/preprocessing: none
->>>>>>> d1517526
   - slam/loop_closure: none
   - slam/backend: none
   - hydra/output: slam
