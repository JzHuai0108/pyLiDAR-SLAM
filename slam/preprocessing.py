--- conflicted
+++ resolved
@@ -152,29 +152,15 @@
 
         pc = data_dict[self.config.pointcloud_key]
         assert_debug(isinstance(pc, np.ndarray), "Cannot Distort a non numpy frame")
-<<<<<<< HEAD
-        no_distortion = not self.config.activate or (self.config.timestamps_key not in data_dict)
-        if no_distortion:
-            data_dict[self.config.output_key] = pc
-            return
-
-        check_sizes(pc, [-1, 3])
-        rpose = data_dict[self.config.pose_key]
-=======
->>>>>>> adcd6bfa
 
         check_tensor(pc, [-1, 3])
 
-<<<<<<< HEAD
-        check_sizes(rpose, [4, 4])
-=======
         no_distortion = not self.config.activate or (self.config.timestamps_key not in data_dict)
         no_distortion = no_distortion or (data_dict[self.config.pose_key] is None
                                           if self.config.pose_key in data_dict else False)
         if no_distortion:
             data_dict[self.config.output_key] = pc
             return
->>>>>>> adcd6bfa
 
         rpose = data_dict[self.config.pose_key]
         check_tensor(rpose, [4, 4])
