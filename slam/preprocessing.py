from abc import ABC
from enum import Enum
from typing import Dict, Optional, Any

import numpy as np
from scipy.spatial.transform.rotation import Rotation as R, Slerp

# Project Imports
from hydra.core.config_store import ConfigStore
from omegaconf import DictConfig, OmegaConf
import torch

from slam.common.utils import assert_debug, check_tensor
from slam.common.pointcloud import voxel_hashing, voxelise, voxel_normal_distribution, sample_from_hashes

# Hydra and OmegaConf
from hydra.conf import MISSING, dataclass

# ----------------------------------------------------------------------------------------------------------------------
from slam.initialization import Initialization


@dataclass
class FilterConfig:
    """A Configuration for a filter"""
    filter_name: str = MISSING
    input_channel: str = MISSING


# ----------------------------------------------------------------------------------------------------------------------
class Filter(ABC):
    """A Filter on the input slam data"""

    def __init__(self, config: FilterConfig):
        self.config = config

    def filter(self, data_dict: dict):
        """Applies a filter which modifies the state of the data_dict"""
        raise NotImplementedError("")


# ----------------------------------------------------------------------------------------------------------------------
@dataclass
class VoxelizationConfig(FilterConfig):
    """The configuration for the `Voxelization` Filter"""
    filter_name = "voxelization"
    input_channel: str = "numpy_pc"

    voxel_covariances_key: str = "voxel_covariances"
    voxel_means_key: str = "voxel_means"
    voxel_size_key: str = "voxel_sizes"
    voxel_indices_key: str = "voxel_indices"
    voxel_hashes_key: str = "voxel_hashes"
    voxel_coordinates_key: str = "voxel_coordinates"

    with_normal_distribution: bool = True  # Whether to compute voxel statistics

    # Voxel sizes
    voxel_size: float = 0.2


# ----------------------------------------------------------------------------------------------------------------------
class Voxelization(Filter):
    """
    A Filter which voxelizes a given pointcloud, to reduce it's dimensionality

    Optionally, it computes the voxel's aggregate statistics (mean position, covariance)
    """

    def __init__(self, config: VoxelizationConfig, **kwargs):
        super().__init__(config)

    def filter(self, data_dict: dict):
        assert_debug(self.config.input_channel in data_dict,
                     f"The input channel {self.config.input_channel} was not in the input channel")
        assert isinstance(self.config, VoxelizationConfig)

        pointcloud = data_dict[self.config.input_channel]
        assert_debug(isinstance(pointcloud, np.ndarray))
        check_tensor(pointcloud, [-1, 3])

        voxel_coordinates = voxelise(pointcloud,
                                     self.config.voxel_size,
                                     self.config.voxel_size,
                                     self.config.voxel_size)
        voxel_hashes = np.zeros_like(voxel_coordinates[:, 0])
        voxel_hashing(voxel_coordinates, voxel_hashes)

        data_dict[self.config.voxel_hashes_key] = voxel_hashes
        data_dict[self.config.voxel_coordinates_key] = voxel_coordinates

        if self.config.with_normal_distribution:
            v_sizes, v_means, v_covs, v_indices = voxel_normal_distribution(pointcloud, voxel_hashes)

            data_dict[self.config.voxel_means_key] = v_means
            data_dict[self.config.voxel_covariances_key] = v_covs
            data_dict[self.config.voxel_size_key] = v_sizes
            data_dict[self.config.voxel_indices_key] = v_indices


# ----------------------------------------------------------------------------------------------------------------------
@dataclass
class ToTensorConfig(FilterConfig):
    """A Filter Config for numpy to pytorch conversion and renaming"""
    filter_name: str = "to_tensor"
    device: str = "cpu"

    keys: Dict[str, str] = MISSING  # The map which converts input numpy arrays into tensors


# ----------------------------------------------------------------------------------------------------------------------
class ToTensor(Filter):
    """Converts to tensor a set of numpy arrays"""

    def __init__(self, config: ToTensorConfig, device: str = "cpu", **kwargs):
        super().__init__(config)
        self.device = torch.device(device)

    def filter(self, data_dict: dict):
        assert isinstance(self.config, ToTensorConfig)

        for old_key, new_key in self.config.keys.items():
            assert_debug(old_key in data_dict)
            np_array = data_dict[old_key]
            assert_debug(isinstance(np_array, np.ndarray))
            data_dict[new_key] = torch.from_numpy(np_array).to(self.device)


# ----------------------------------------------------------------------------------------------------------------------
@dataclass
class DistortionConfig(FilterConfig):
    """A Filter Config a distortion of a frame"""
    filter_name: str = "distortion"
    pointcloud_key: str = "numpy_pc"
    timestamps_key: str = "numpy_pc_timestamps"
    pose_key: str = Initialization.initial_pose_key()
    output_key: str = "input_data"

    force: bool = False  # Whether to fail if timestamps do not exist
    activate: bool = True  # Whether to deactivate the distortion


# ----------------------------------------------------------------------------------------------------------------------
class Distortion(Filter):
    """Distort a frame using the estimated initial motion"""

    def __init__(self, config: DistortionConfig, **kwargs):
        super().__init__(config)

    def filter(self, data_dict: dict):
        assert isinstance(self.config, DistortionConfig)

        pc = data_dict[self.config.pointcloud_key]
        assert_debug(isinstance(pc, np.ndarray), "Cannot Distort a non numpy frame")
<<<<<<< HEAD
        check_tensor(pc, [-1, 3])
        rpose = data_dict[self.config.pose_key]
        check_tensor(rpose, [4, 4])
=======
        no_distortion = not self.config.activate or (self.config.timestamps_key not in data_dict)
        if no_distortion:
            data_dict[self.config.output_key] = pc
            return

        check_sizes(pc, [-1, 3])
        rpose = data_dict[self.config.pose_key]
>>>>>>> 1f1bee51

        if self.config.timestamps_key not in data_dict and self.config.force:
            assert_debug(False, f"Could not find the timestamps data (key: {self.config.timestamps_key}) "
                                f"in the dict with keys: {data_dict.keys()}")

        check_sizes(rpose, [4, 4])

        timestamps = data_dict[self.config.timestamps_key]
        timestamps = timestamps.reshape(-1)
        assert_debug(isinstance(timestamps, np.ndarray))
        check_tensor(timestamps, [pc.shape[0]])

        rot_times = R.from_matrix(np.array([np.eye(3, dtype=np.float64), rpose[:3, :3].astype(np.float64)]))
        key_times = np.array([0.0, 1.0])

        slerp = Slerp(key_times, rot_times)

        alpha_timestamps = (timestamps - np.min(timestamps)) / (np.max(timestamps) - np.min(timestamps))
        alpha_timestamps.reshape(-1)
        interpolated_rots: R = slerp(alpha_timestamps).as_matrix()

        interpolated_tr = alpha_timestamps.reshape(-1, 1) * rpose[:3, 3].reshape(1, 3)

        distorted_frame = np.einsum("nij,nj->ni", interpolated_rots, pc) + interpolated_tr
        data_dict[self.config.output_key] = distorted_frame


# ----------------------------------------------------------------------------------------------------------------------
@dataclass
class GridSampleConfig(FilterConfig):
    """A Filter Config for the sampling of a frame"""
    filter_name: str = "grid_sample"
    voxel_size: float = 0.3

    pointcloud_key: str = "numpy_pc"
    output_indices_key: str = "sample_indices"
    output_sample_key: str = "sample_points"


# ----------------------------------------------------------------------------------------------------------------------
class GridSample(Filter):
    """Distort a frame using the estimated initial motion"""

    def __init__(self, config: GridSampleConfig, **kwargs):
        super().__init__(config)

    def filter(self, data_dict: dict):
        assert isinstance(self.config, GridSampleConfig)

        pc = data_dict[self.config.pointcloud_key]
        assert_debug(isinstance(pc, np.ndarray), "Cannot Distort a non numpy frame")
        check_tensor(pc, [-1, 3])

        voxel_coords = voxelise(pc, self.config.voxel_size, self.config.voxel_size, self.config.voxel_size)
        voxel_hashes = np.zeros((pc.shape[0]), dtype=np.int64)
        voxel_hashing(voxel_coords, voxel_hashes)

        sample, indices = sample_from_hashes(pc, voxel_hashes)
        data_dict[self.config.output_sample_key] = sample
        data_dict[self.config.output_indices_key] = indices


# ----------------------------------------------------------------------------------------------------------------------
class FILTER(Enum):
    """Filters registered"""
    # ground_detection =
    # voxel_region_growth_clustering =
    # spherical_map_region_growth_clustering =
    # loam_keypoints_extraction =
    # random_sampling =
    # ground_point_sampling =
    # kdtree_neighborhood =
    distortion = (Distortion, DistortionConfig)
    voxelization = (Voxelization, VoxelizationConfig)
    grid_sample = (GridSample, GridSampleConfig)
    to_tensor = (ToTensor, ToTensorConfig)

    @staticmethod
    def load(config: DictConfig, **kwargs) -> Filter:
        """Loads the configuration of the filter"""
        assert_debug("filter_name" in config)
        filter_name = config.filter_name
        assert_debug(filter_name in FILTER.__members__)

        _class, _config = FILTER[filter_name].value

        return _class(_config(**config), **kwargs)


# ----------------------------------------------------------------------------------------------------------------------
@dataclass
class PreprocessingConfig:
    """The configuration for `Preprocessing`"""
    filters: Optional[Dict[str, Any]] = None


# -- Hydra add default configurations
cs = ConfigStore.instance()
cs.store(group="slam/preprocessing", name="none", node=PreprocessingConfig(filters=OmegaConf.create(dict())))


# ----------------------------------------------------------------------------------------------------------------------
class Preprocessing:
    """
    A `Preprocessing` instance applies a sequence of `Filter`(s) a data_dict
    """

    def __init__(self, preprocessing_config: PreprocessingConfig, **kwargs):
        self.config = preprocessing_config

        self.filters = []

        # Populate the filters
        filters_config = self.config.filters
        if filters_config is not None:
            keys = filters_config.keys()
            keys = list(sorted(keys))

            for key in keys:
                self.filters.append(FILTER.load(OmegaConf.create(filters_config[key]), **kwargs))

    def forward(self, data_dict: dict):
        """Applies all filters sequentially"""
        for _filter in self.filters:
            _filter.filter(data_dict)<|MERGE_RESOLUTION|>--- conflicted
+++ resolved
@@ -152,25 +152,20 @@
 
         pc = data_dict[self.config.pointcloud_key]
         assert_debug(isinstance(pc, np.ndarray), "Cannot Distort a non numpy frame")
-<<<<<<< HEAD
+
         check_tensor(pc, [-1, 3])
-        rpose = data_dict[self.config.pose_key]
-        check_tensor(rpose, [4, 4])
-=======
+
         no_distortion = not self.config.activate or (self.config.timestamps_key not in data_dict)
         if no_distortion:
             data_dict[self.config.output_key] = pc
             return
 
-        check_sizes(pc, [-1, 3])
         rpose = data_dict[self.config.pose_key]
->>>>>>> 1f1bee51
+        check_tensor(rpose, [4, 4])
 
         if self.config.timestamps_key not in data_dict and self.config.force:
             assert_debug(False, f"Could not find the timestamps data (key: {self.config.timestamps_key}) "
                                 f"in the dict with keys: {data_dict.keys()}")
-
-        check_sizes(rpose, [4, 4])
 
         timestamps = data_dict[self.config.timestamps_key]
         timestamps = timestamps.reshape(-1)
