import logging
import re
from abc import ABC
from enum import Enum
from typing import Optional, Union

import numpy as np

# Hydra and OmegaConf
from hydra.conf import dataclass, MISSING

# Project Imports
from slam.common.modules import _with_g2o
from slam.common.utils import assert_debug, check_tensor, ObjectLoaderEnum
<<<<<<< HEAD
=======

>>>>>>> e7e67ecf
from slam.eval.eval_odometry import compute_relative_poses


# ----------------------------------------------------------------------------------------------------------------------


@dataclass
class BackendConfig:
    """An abstract class for the Config for a Backend"""
    type: str = MISSING


class Backend(ABC):
    """An abstract class for the backend of a SLAM algorithm

    Given a set of trajectory constraints, the backend performs a global optimization
    Taking into account the different constraints and their uncertainties
    """

    def __init__(self, config: BackendConfig, **kwargs):
        self.config = config
        self._constraints: Optional[dict] = None
        self.need_to_update_pose: bool = False

    def need_to_synchronise_poses(self):
        if self.need_to_update_pose:
            self.need_to_update_pose = False
            return True

    def init(self):
        """Clears the current representation and prepare a new model"""
        self.clear()
        self._constraints = {
            "se3_odometry": [],
            "se3_loop_closure": [],
            "se3_absolute": []
        }

    def clear(self):
        """Clears the current data stored in the backend"""
        raise NotImplementedError("")

    def world_poses(self) -> np.ndarray:
        """Returns the poses expressed in the world frame"""
        raise NotImplementedError("")

    def absolute_poses(self) -> np.ndarray:
        """Returns the poses expressed in the first pose frame

        Note: Should differ from world_poses only when additional information on the trajectory are known
              e.g. If some GPS constraints are factored in
        """
        raise NotImplementedError("")

    def relative_odometry_poses(self):
        """Returns the relative poses between two consecutive frames corrected after global optimization"""
        raise NotImplementedError("")

    def next_frame(self, data_dict: dict):
        """Processes a next frame"""
        raise NotImplementedError("")

    @staticmethod
    def _regexes():
        """Regex for the search of relative constraints in the new frame dict"""
        return "^se3_odometry_constraint_([\\d]+)$", \
               "^se3_loop_closure_constraint_([\\d]+)_([\\d]+)$", \
               "^se3_absolute_constraint_([\\d]+)$"

    @staticmethod
    def se3_odometry_constraint(reference_idx: int):
        """Returns a key which defines a relative constraint between two consecutive poses

        Backends will search the `dict` of a new frame for keys following
        the pattern r"se3_odometry_constraint_([d]+)" to define relative trajectory constraints between
        Two Poses.

        Args:
            reference_idx: The index of the reference Pose
        """
        return f"se3_odometry_constraint_{int(reference_idx)}"

    @staticmethod
    def se3_loop_closure_constraint(reference_idx: int, tgt_idx: int):
        """Returns a key which defines a relative constraint between two poses"""
        return f"se3_loop_closure_constraint_{int(reference_idx)}_{int(tgt_idx)}"

    @staticmethod
    def se3_absolute_constraint(reference_idx: int):
        """Returns a key which defines an absolute constraint between poses"""
        return f"se3_absolute_constraint_{int(reference_idx)}"

    def search_constraints(self, data_dict: dict) -> dict:
        """Returns a set of constraints read from `data_dict`"""
        constraints = {
            "se3_odometry": [],
            "se3_loop_closure": [],
            "se3_absolute": []
        }
        for key in data_dict.keys():
            reg_odom, reg_loop, reg_abs = self._regexes()

            # Search se3 constraints
            m = re.search(reg_odom, key)
            if m is not None:
                id0 = int(m.group(1))
                matrix, quat_information = data_dict[key]
                assert_debug(isinstance(matrix, np.ndarray))
                constraints["se3_odometry"].append((id0, matrix, quat_information))

            m = re.search(reg_loop, key)
            if m is not None:
                id0 = int(m.group(1))
                id1 = int(m.group(2))
                matrix, quat_information = data_dict[key]
                assert_debug(isinstance(matrix, np.ndarray))
                constraints["se3_loop_closure"].append((id0, id1, matrix, quat_information))

            m = re.search(reg_abs, key)
            if m is not None:
                id0 = int(m.group(1))
                matrix, quat_information = data_dict[key]
                assert_debug(isinstance(matrix, np.ndarray))
                constraints["se3_absolute"].append((id0, matrix, quat_information))

        constraints["se3_odometry"] = sorted(constraints["se3_odometry"], key=lambda x: x[0])

        self._constraints["se3_odometry"] += constraints["se3_odometry"]
        self._constraints["se3_loop_closure"] += constraints["se3_loop_closure"]
        self._constraints["se3_absolute"] += constraints["se3_absolute"]

        return constraints

    def registered_loop_constraints(self):
        """Returns the registered loop constraints"""
        if self._constraints is None:
            return []
        return self._constraints["se3_loop_closure"]

    def registered_odometry_constraints(self):
        """Returns the registered odometry constraints"""
        if self._constraints is None:
            return []
        return self._constraints["se3_odometry"]

    def registered_absolute_constraints(self):
        """Returns the registered absolute constraints"""
        if self._constraints is None:
            return []
        return self._constraints["se3_absolute"]


# ----------------------------------------------------------------------------------------------------------------------

if _with_g2o:
    import g2o
    from slam.common.modules import _with_viz3d

    if _with_viz3d:
        from viz3d.window import OpenGLWindow

    from slam.viz import _with_viz3d

    if _with_viz3d:
        from viz3d.window import OpenGLWindow


    @dataclass
    class GraphSLAMConfig(BackendConfig):
        type = "graph_slam"
        initialize_world_coordinates: bool = True
        fix_first_frame: bool = True
        max_optim_iterations: int = 100
        online_optimization: bool = True

        debug: bool = False
<<<<<<< HEAD

=======
>>>>>>> e7e67ecf


class GraphSLAM(Backend):
    """A PoseGraph backend which maintains and performs global optimization

    Args:
        Whether to initialize the world coordinates at the first frame
    """

    def __init__(self, config: GraphSLAMConfig, **kwargs):
        super().__init__(config)
        self.optimizer: g2o.SparseOptimizer = None

        self.vertices: set = None  # The set of vertices indices
        self._num_poses: int = 0

        self.initialize_wc = config.initialize_world_coordinates
        self.fix_first_frame = config.fix_first_frame
        self.max_iterations = config.max_optim_iterations

        self.robust_kernel: g2o.RobustKernel = None  # g2o.RobustKernelGemanMcClure()

        self.odometry_poses: Optional[list] = None
        self.loop_closure_constraints: Optional[dict] = None
        self.absolute_pose_constraints: Optional[dict] = None

        self.window = None
        self.with_window = config.debug and _with_viz3d

    @property
    def robust_kernel(self):
        """A Robust Kernel for Least-Square minimization"""
        return self._robust_kernel

<<<<<<< HEAD
        def __init__(self, config: GraphSLAMConfig, **kwargs):
            super().__init__(config)
            self.optimizer: g2o.SparseOptimizer = None

            self.vertices: set = None  # The set of vertices indices
            self._num_poses: int = 0

            self.initialize_wc = config.initialize_world_coordinates
            self.fix_first_frame = config.fix_first_frame
            self.max_iterations = config.max_optim_iterations

            self.robust_kernel: g2o.RobustKernel = None  # g2o.RobustKernelGemanMcClure()

            self.odometry_poses: Optional[list] = None
            self.loop_closure_constraints: Optional[dict] = None
            self.absolute_pose_constraints: Optional[dict] = None

            self.window = None
            self.with_window = config.debug and _with_viz3d

        @property
        def robust_kernel(self):
            """A Robust Kernel for Least-Square minimization"""
            return self._robust_kernel

        @robust_kernel.setter
        def robust_kernel(self, robust_kernel: Optional[g2o.BaseRobustKernel]):
            assert_debug(robust_kernel is None or isinstance(robust_kernel, g2o.BaseRobustKernel))
            self._robust_kernel = robust_kernel

        def __del__(self):
            self.clear()

        def clear(self):
            self.optimizer = None
            self.vertices = None
            self.odometry_poses = None
            self._num_poses = 0
            if _with_viz3d:
                if self.window is not None:
                    self.window.close(True)
                    self.window = None

        def init(self):
            super().init()
            self.optimizer = g2o.SparseOptimizer()
            solver = g2o.BlockSolverSE3(g2o.LinearSolverCholmodSE3())
            solver = g2o.OptimizationAlgorithmLevenberg(solver)
            self.optimizer.set_algorithm(solver)

            self.vertices: set = set()  # The set of vertices indices

            self.loop_closure_constraints = dict()
            self.absolute_pose_constraints = dict()
            self._num_poses = 0

            if self.initialize_wc:
                # Adds an initial vertex
                self.__add_vertex(self.param_vid(0), np.eye(4, dtype=np.float64),
                                  self.fix_first_frame)
                self.odometry_poses = [np.eye(4)]

            if self.with_window:
                self.window = OpenGLWindow()
                self.window.init()

        def __add_vertex(self, v_id, pose: np.ndarray, fixed: bool = False, gps_vertex: bool = False):
            assert_debug(v_id not in self.vertices)
            check_tensor(pose, [4, 4])
            v_se3 = g2o.VertexSE3()
            v_se3.set_id(v_id)
            v_se3.set_estimate(
                g2o.Isometry3d(pose))  # The pose representation is (x, y, z, qx, qy, qz)
            v_se3.set_fixed(fixed)
            self.optimizer.add_vertex(v_se3)
            self.vertices.add(v_id)
            if not gps_vertex:
                self._num_poses += 1

        def gps_vid(self, pose_id: int):
            """Returns the vertex index in the pose graph of the gps vertex corresponding to a pose index"""
            return 2 * pose_id

        def param_vid(self, pose_id: int):
            """Returns the vertex index in the pose graph of the param block given a pose index"""
            return 2 * pose_id + 1

        def _get_pose(self, v_id):
            assert_debug(v_id in self.vertices)
            pose = self.optimizer.vertex(v_id).estimate().matrix()  # [4, 4]
            return pose

        def next_frame(self, data_dict: dict):
            """Processes a next frame by adding all trajectory constraints to the graph slam"""
            assert isinstance(self.config, GraphSLAMConfig)
            constraints = self.search_constraints(data_dict)

            do_update: bool = False

            _relative_constraints = []

            # Add New vertices (from odometry constraints)
            for constraint in constraints["se3_odometry"]:
                i, mat, information = constraint

                i_pid = self.param_vid(i)
                i_1_pid = self.param_vid(i + 1)
                if i_1_pid not in self.vertices:
                    assert_debug(self.param_vid(i) in self.vertices)
                    # Add a pose between two updates
                    pose_i_p = self.odometry_poses[-1].dot(mat)
                    self.__add_vertex(i_1_pid, self._get_pose(i_pid).dot(mat).astype(np.float64))
                    self.odometry_poses.append(pose_i_p)

                _relative_constraints.append((i_pid, i_1_pid, mat, information))

            # Add Absolute poses Vertices from absolute constraints
            for constraint in constraints["se3_absolute"]:
                i, mat, information = constraint

                i_gps_id = self.gps_vid(i)
                i_pid = self.param_vid(i)
                assert_debug(i_pid in self.vertices)
                assert_debug(i_gps_id not in self.vertices)

                self.__add_vertex(i_gps_id, mat, True, gps_vertex=True)
                if information is None:
                    information = np.eye(6, dtype=np.float64)
                    information[:3, :3] = 1.0  # 1.0 m of error for pose obtained by the GPS
                    information[3:, 3:] = 0.001  # High Covariance for the orientation

                # GPS Constraints are at Identity
                identity = np.eye(4, dtype=np.float64)
                _relative_constraints.append((i_gps_id, i_pid, identity, information))

            # Add Loop Closure Constraints
            for constraint in constraints["se3_loop_closure"]:
                i, j, mat_j_to_i, information = constraint
                self.loop_closure_constraints[(i, j)] = (mat_j_to_i, information)

                i_pid = self.param_vid(i)
                j_pid = self.param_vid(j)

                assert_debug(i_pid in self.vertices and j_pid in self.vertices)
                _relative_constraints.append((i_pid, j_pid, mat_j_to_i, information))

            # Add Edge Constraints
            _constraints_indices = []
            for constraint in _relative_constraints:
                i, j, mat_j_to_i, information = constraint

                assert_debug(i < j)
                if information is None:
                    if abs(i - j) < 10:
                        # High confidence in Odometry
                        information = np.eye(6)
                        information[:3, :3] *= 2
                        information[3:, 3:] *= 5
                    else:
                        # Low confidence in Loop Closure
                        information = np.eye(6)
                        information[:3, :3] *= 0.1
                        information[3:, 3:] *= 0.5

                assert_debug(i in self.vertices)

                # Add Edge i<->j
                edge = g2o.EdgeSE3()
                edge.set_vertex(0, self.optimizer.vertex(i))
                edge.set_vertex(1, self.optimizer.vertex(j))

                iso_j_to_i = g2o.Isometry3d(mat_j_to_i)
                edge.set_measurement(g2o.Isometry3d(iso_j_to_i))
                edge.set_information(information.astype(np.float64))

                if self.robust_kernel is not None:
                    edge.set_robust_kernel(self.robust_kernel)

                self.optimizer.add_edge(edge)

                # Only update when a loop constraint is added
                # TODO : Find better update criterions
                if abs(i - j) > 2:
                    do_update = True

                _constraints_indices.append([i, j])

            if do_update:
                logging.info(f"Updating the Pose Graph for {self.config.max_optim_iterations} iterations.")
                self.optimize(self.config.max_optim_iterations)
                self.need_to_update_pose = True

                if self.with_window and self.window is not None:
                    self.window.set_cameras(0, self.absolute_poses().astype(np.float32))

        def optimize(self, max_num_epochs: int = 20):
            if not self.config.online_optimization:
                # Reset all poses to odometry poses
                for idx in range(1, len(self.odometry_poses)):
                    self.optimizer.vertex(self.param_vid(idx)).set_estimate(g2o.Isometry3d(self.odometry_poses[idx]))
            self.optimizer.initialize_optimization()
            self.optimizer.optimize(max_num_epochs)

        def world_poses(self) -> np.ndarray:
            return self.absolute_poses()

        def absolute_poses(self) -> np.ndarray:
            poses = np.zeros((self._num_poses, 4, 4), dtype=np.float64)
            for idx in range(self._num_poses):
                pid = self.param_vid(idx)
                assert_debug(pid in self.vertices)
                poses[idx] = self._get_pose(pid)
            return poses

        def relative_odometry_poses(self):
            return compute_relative_poses(self.absolute_poses())
=======
    @robust_kernel.setter
    def robust_kernel(self, robust_kernel: Optional[g2o.BaseRobustKernel]):
        assert_debug(robust_kernel is None or isinstance(robust_kernel, g2o.BaseRobustKernel))
        self._robust_kernel = robust_kernel

    def __del__(self):
        self.clear()

    def clear(self):
        self.optimizer = None
        self.vertices = None
        self.odometry_poses = None
        self._num_poses = 0
        if self.with_window:
            if self.window is not None:
                self.window.close(True)
                self.window = None

    def init(self):
        super().init()
        self.optimizer = g2o.SparseOptimizer()
        solver = g2o.BlockSolverSE3(g2o.LinearSolverCholmodSE3())
        solver = g2o.OptimizationAlgorithmLevenberg(solver)
        self.optimizer.set_algorithm(solver)

        self.vertices: set = set()  # The set of vertices indices

        self.loop_closure_constraints = dict()
        self.absolute_pose_constraints = dict()
        self._num_poses = 0

        if self.initialize_wc:
            # Adds an initial vertex
            self.__add_vertex(self.param_vid(0), np.eye(4, dtype=np.float64),
                              self.fix_first_frame)
            self.odometry_poses = [np.eye(4)]

        if self.with_window:
            self.window = OpenGLWindow()
            self.window.init()

    def __add_vertex(self, v_id, pose: np.ndarray, fixed: bool = False, gps_vertex: bool = False):
        assert_debug(v_id not in self.vertices)
        check_tensor(pose, [4, 4])
        v_se3 = g2o.VertexSE3()
        v_se3.set_id(v_id)
        v_se3.set_estimate(
            g2o.Isometry3d(pose))  # The pose representation is (x, y, z, qx, qy, qz)
        v_se3.set_fixed(fixed)
        self.optimizer.add_vertex(v_se3)
        self.vertices.add(v_id)
        if not gps_vertex:
            self._num_poses += 1

    def gps_vid(self, pose_id: int):
        """Returns the vertex index in the pose graph of the gps vertex corresponding to a pose index"""
        return 2 * pose_id

    def param_vid(self, pose_id: int):
        """Returns the vertex index in the pose graph of the param block given a pose index"""
        return 2 * pose_id + 1

    def _get_pose(self, v_id):
        assert_debug(v_id in self.vertices)
        pose = self.optimizer.vertex(v_id).estimate().matrix()  # [4, 4]
        return pose

    def next_frame(self, data_dict: dict):
        """Processes a next frame by adding all trajectory constraints to the graph slam"""
        assert isinstance(self.config, GraphSLAMConfig)
        constraints = self.search_constraints(data_dict)

        do_update: bool = False

        _relative_constraints = []

        # Add New vertices (from odometry constraints)
        for constraint in constraints["se3_odometry"]:
            i, mat, information = constraint

            i_pid = self.param_vid(i)
            i_1_pid = self.param_vid(i + 1)
            if i_1_pid not in self.vertices:
                assert_debug(self.param_vid(i) in self.vertices)
                # Add a pose between two updates
                pose_i_p = self.odometry_poses[-1].dot(mat)
                self.__add_vertex(i_1_pid, self._get_pose(i_pid).dot(mat).astype(np.float64))
                self.odometry_poses.append(pose_i_p)

            _relative_constraints.append((i_pid, i_1_pid, mat, information))

        # Add Absolute poses Vertices from absolute constraints
        for constraint in constraints["se3_absolute"]:
            i, mat, information = constraint

            i_gps_id = self.gps_vid(i)
            i_pid = self.param_vid(i)
            assert_debug(i_pid in self.vertices)
            assert_debug(i_gps_id not in self.vertices)

            self.__add_vertex(i_gps_id, mat, True, gps_vertex=True)
            if information is None:
                information = np.eye(6, dtype=np.float64)
                information[:3, :3] = 1.0  # 1.0 m of error for pose obtained by the GPS
                information[3:, 3:] = 0.001  # High Covariance for the orientation

            # GPS Constraints are at Identity
            identity = np.eye(4, dtype=np.float64)
            _relative_constraints.append((i_gps_id, i_pid, identity, information))

        # Add Loop Closure Constraints
        for constraint in constraints["se3_loop_closure"]:
            i, j, mat_j_to_i, information = constraint
            self.loop_closure_constraints[(i, j)] = (mat_j_to_i, information)

            i_pid = self.param_vid(i)
            j_pid = self.param_vid(j)

            assert_debug(i_pid in self.vertices and j_pid in self.vertices)
            _relative_constraints.append((i_pid, j_pid, mat_j_to_i, information))

        # Add Edge Constraints
        _constraints_indices = []
        for constraint in _relative_constraints:
            i, j, mat_j_to_i, information = constraint

            assert_debug(i < j)
            if information is None:
                if abs(i - j) < 10:
                    # High confidence in Odometry
                    information = np.eye(6)
                    information[:3, :3] *= 2
                    information[3:, 3:] *= 5
                else:
                    # Low confidence in Loop Closure
                    information = np.eye(6)
                    information[:3, :3] *= 0.1
                    information[3:, 3:] *= 0.5

            assert_debug(i in self.vertices)

            # Add Edge i<->j
            edge = g2o.EdgeSE3()
            edge.set_vertex(0, self.optimizer.vertex(i))
            edge.set_vertex(1, self.optimizer.vertex(j))

            iso_j_to_i = g2o.Isometry3d(mat_j_to_i)
            edge.set_measurement(g2o.Isometry3d(iso_j_to_i))
            edge.set_information(information.astype(np.float64))

            if self.robust_kernel is not None:
                edge.set_robust_kernel(self.robust_kernel)

            self.optimizer.add_edge(edge)

            # Only update when a loop constraint is added
            # TODO : Find better update criterions
            if abs(i - j) > 2:
                do_update = True

            _constraints_indices.append([i, j])

        if do_update:
            logging.info(f"Updating the Pose Graph for {self.config.max_optim_iterations} iterations.")
            self.optimize(self.config.max_optim_iterations)
            self.need_to_update_pose = True

            if self.with_window and self.window is not None:
                self.window.set_cameras(0, self.absolute_poses().astype(np.float32))

            if self.with_window and self.window is not None:
                self.window.set_cameras(0, self.absolute_poses().astype(np.float32))

    def optimize(self, max_num_epochs: int = 20):
        if not self.config.online_optimization:
            # Reset all poses to odometry poses
            for idx in range(1, len(self.odometry_poses)):
                self.optimizer.vertex(self.param_vid(idx)).set_estimate(g2o.Isometry3d(self.odometry_poses[idx]))
        self.optimizer.initialize_optimization()
        self.optimizer.optimize(max_num_epochs)

    def world_poses(self) -> np.ndarray:
        return self.absolute_poses()

    def absolute_poses(self) -> np.ndarray:
        poses = np.zeros((self._num_poses, 4, 4), dtype=np.float64)
        for idx in range(self._num_poses):
            pid = self.param_vid(idx)
            assert_debug(pid in self.vertices)
            poses[idx] = self._get_pose(pid)
        return poses

    def relative_odometry_poses(self):
        return compute_relative_poses(self.absolute_poses())
>>>>>>> e7e67ecf


# ----------------------------------------------------------------------------------------------------------------------
class BACKEND(ObjectLoaderEnum, Enum):
    if _with_g2o:
        graph_slam = (GraphSLAM, GraphSLAMConfig)

    none = (None, None)

    @classmethod
    def type_name(cls):
        return "type"<|MERGE_RESOLUTION|>--- conflicted
+++ resolved
@@ -12,10 +12,7 @@
 # Project Imports
 from slam.common.modules import _with_g2o
 from slam.common.utils import assert_debug, check_tensor, ObjectLoaderEnum
-<<<<<<< HEAD
-=======
-
->>>>>>> e7e67ecf
+
 from slam.eval.eval_odometry import compute_relative_poses
 
 
@@ -177,11 +174,6 @@
     if _with_viz3d:
         from viz3d.window import OpenGLWindow
 
-    from slam.viz import _with_viz3d
-
-    if _with_viz3d:
-        from viz3d.window import OpenGLWindow
-
 
     @dataclass
     class GraphSLAMConfig(BackendConfig):
@@ -192,45 +184,15 @@
         online_optimization: bool = True
 
         debug: bool = False
-<<<<<<< HEAD
-
-=======
->>>>>>> e7e67ecf
-
-
-class GraphSLAM(Backend):
-    """A PoseGraph backend which maintains and performs global optimization
-
-    Args:
-        Whether to initialize the world coordinates at the first frame
-    """
-
-    def __init__(self, config: GraphSLAMConfig, **kwargs):
-        super().__init__(config)
-        self.optimizer: g2o.SparseOptimizer = None
-
-        self.vertices: set = None  # The set of vertices indices
-        self._num_poses: int = 0
-
-        self.initialize_wc = config.initialize_world_coordinates
-        self.fix_first_frame = config.fix_first_frame
-        self.max_iterations = config.max_optim_iterations
-
-        self.robust_kernel: g2o.RobustKernel = None  # g2o.RobustKernelGemanMcClure()
-
-        self.odometry_poses: Optional[list] = None
-        self.loop_closure_constraints: Optional[dict] = None
-        self.absolute_pose_constraints: Optional[dict] = None
-
-        self.window = None
-        self.with_window = config.debug and _with_viz3d
-
-    @property
-    def robust_kernel(self):
-        """A Robust Kernel for Least-Square minimization"""
-        return self._robust_kernel
-
-<<<<<<< HEAD
+
+
+    class GraphSLAM(Backend):
+        """A PoseGraph backend which maintains and performs global optimization
+
+        Args:
+            Whether to initialize the world coordinates at the first frame
+        """
+
         def __init__(self, config: GraphSLAMConfig, **kwargs):
             super().__init__(config)
             self.optimizer: g2o.SparseOptimizer = None
@@ -269,7 +231,7 @@
             self.vertices = None
             self.odometry_poses = None
             self._num_poses = 0
-            if _with_viz3d:
+            if self.with_window:
                 if self.window is not None:
                     self.window.close(True)
                     self.window = None
@@ -447,202 +409,6 @@
 
         def relative_odometry_poses(self):
             return compute_relative_poses(self.absolute_poses())
-=======
-    @robust_kernel.setter
-    def robust_kernel(self, robust_kernel: Optional[g2o.BaseRobustKernel]):
-        assert_debug(robust_kernel is None or isinstance(robust_kernel, g2o.BaseRobustKernel))
-        self._robust_kernel = robust_kernel
-
-    def __del__(self):
-        self.clear()
-
-    def clear(self):
-        self.optimizer = None
-        self.vertices = None
-        self.odometry_poses = None
-        self._num_poses = 0
-        if self.with_window:
-            if self.window is not None:
-                self.window.close(True)
-                self.window = None
-
-    def init(self):
-        super().init()
-        self.optimizer = g2o.SparseOptimizer()
-        solver = g2o.BlockSolverSE3(g2o.LinearSolverCholmodSE3())
-        solver = g2o.OptimizationAlgorithmLevenberg(solver)
-        self.optimizer.set_algorithm(solver)
-
-        self.vertices: set = set()  # The set of vertices indices
-
-        self.loop_closure_constraints = dict()
-        self.absolute_pose_constraints = dict()
-        self._num_poses = 0
-
-        if self.initialize_wc:
-            # Adds an initial vertex
-            self.__add_vertex(self.param_vid(0), np.eye(4, dtype=np.float64),
-                              self.fix_first_frame)
-            self.odometry_poses = [np.eye(4)]
-
-        if self.with_window:
-            self.window = OpenGLWindow()
-            self.window.init()
-
-    def __add_vertex(self, v_id, pose: np.ndarray, fixed: bool = False, gps_vertex: bool = False):
-        assert_debug(v_id not in self.vertices)
-        check_tensor(pose, [4, 4])
-        v_se3 = g2o.VertexSE3()
-        v_se3.set_id(v_id)
-        v_se3.set_estimate(
-            g2o.Isometry3d(pose))  # The pose representation is (x, y, z, qx, qy, qz)
-        v_se3.set_fixed(fixed)
-        self.optimizer.add_vertex(v_se3)
-        self.vertices.add(v_id)
-        if not gps_vertex:
-            self._num_poses += 1
-
-    def gps_vid(self, pose_id: int):
-        """Returns the vertex index in the pose graph of the gps vertex corresponding to a pose index"""
-        return 2 * pose_id
-
-    def param_vid(self, pose_id: int):
-        """Returns the vertex index in the pose graph of the param block given a pose index"""
-        return 2 * pose_id + 1
-
-    def _get_pose(self, v_id):
-        assert_debug(v_id in self.vertices)
-        pose = self.optimizer.vertex(v_id).estimate().matrix()  # [4, 4]
-        return pose
-
-    def next_frame(self, data_dict: dict):
-        """Processes a next frame by adding all trajectory constraints to the graph slam"""
-        assert isinstance(self.config, GraphSLAMConfig)
-        constraints = self.search_constraints(data_dict)
-
-        do_update: bool = False
-
-        _relative_constraints = []
-
-        # Add New vertices (from odometry constraints)
-        for constraint in constraints["se3_odometry"]:
-            i, mat, information = constraint
-
-            i_pid = self.param_vid(i)
-            i_1_pid = self.param_vid(i + 1)
-            if i_1_pid not in self.vertices:
-                assert_debug(self.param_vid(i) in self.vertices)
-                # Add a pose between two updates
-                pose_i_p = self.odometry_poses[-1].dot(mat)
-                self.__add_vertex(i_1_pid, self._get_pose(i_pid).dot(mat).astype(np.float64))
-                self.odometry_poses.append(pose_i_p)
-
-            _relative_constraints.append((i_pid, i_1_pid, mat, information))
-
-        # Add Absolute poses Vertices from absolute constraints
-        for constraint in constraints["se3_absolute"]:
-            i, mat, information = constraint
-
-            i_gps_id = self.gps_vid(i)
-            i_pid = self.param_vid(i)
-            assert_debug(i_pid in self.vertices)
-            assert_debug(i_gps_id not in self.vertices)
-
-            self.__add_vertex(i_gps_id, mat, True, gps_vertex=True)
-            if information is None:
-                information = np.eye(6, dtype=np.float64)
-                information[:3, :3] = 1.0  # 1.0 m of error for pose obtained by the GPS
-                information[3:, 3:] = 0.001  # High Covariance for the orientation
-
-            # GPS Constraints are at Identity
-            identity = np.eye(4, dtype=np.float64)
-            _relative_constraints.append((i_gps_id, i_pid, identity, information))
-
-        # Add Loop Closure Constraints
-        for constraint in constraints["se3_loop_closure"]:
-            i, j, mat_j_to_i, information = constraint
-            self.loop_closure_constraints[(i, j)] = (mat_j_to_i, information)
-
-            i_pid = self.param_vid(i)
-            j_pid = self.param_vid(j)
-
-            assert_debug(i_pid in self.vertices and j_pid in self.vertices)
-            _relative_constraints.append((i_pid, j_pid, mat_j_to_i, information))
-
-        # Add Edge Constraints
-        _constraints_indices = []
-        for constraint in _relative_constraints:
-            i, j, mat_j_to_i, information = constraint
-
-            assert_debug(i < j)
-            if information is None:
-                if abs(i - j) < 10:
-                    # High confidence in Odometry
-                    information = np.eye(6)
-                    information[:3, :3] *= 2
-                    information[3:, 3:] *= 5
-                else:
-                    # Low confidence in Loop Closure
-                    information = np.eye(6)
-                    information[:3, :3] *= 0.1
-                    information[3:, 3:] *= 0.5
-
-            assert_debug(i in self.vertices)
-
-            # Add Edge i<->j
-            edge = g2o.EdgeSE3()
-            edge.set_vertex(0, self.optimizer.vertex(i))
-            edge.set_vertex(1, self.optimizer.vertex(j))
-
-            iso_j_to_i = g2o.Isometry3d(mat_j_to_i)
-            edge.set_measurement(g2o.Isometry3d(iso_j_to_i))
-            edge.set_information(information.astype(np.float64))
-
-            if self.robust_kernel is not None:
-                edge.set_robust_kernel(self.robust_kernel)
-
-            self.optimizer.add_edge(edge)
-
-            # Only update when a loop constraint is added
-            # TODO : Find better update criterions
-            if abs(i - j) > 2:
-                do_update = True
-
-            _constraints_indices.append([i, j])
-
-        if do_update:
-            logging.info(f"Updating the Pose Graph for {self.config.max_optim_iterations} iterations.")
-            self.optimize(self.config.max_optim_iterations)
-            self.need_to_update_pose = True
-
-            if self.with_window and self.window is not None:
-                self.window.set_cameras(0, self.absolute_poses().astype(np.float32))
-
-            if self.with_window and self.window is not None:
-                self.window.set_cameras(0, self.absolute_poses().astype(np.float32))
-
-    def optimize(self, max_num_epochs: int = 20):
-        if not self.config.online_optimization:
-            # Reset all poses to odometry poses
-            for idx in range(1, len(self.odometry_poses)):
-                self.optimizer.vertex(self.param_vid(idx)).set_estimate(g2o.Isometry3d(self.odometry_poses[idx]))
-        self.optimizer.initialize_optimization()
-        self.optimizer.optimize(max_num_epochs)
-
-    def world_poses(self) -> np.ndarray:
-        return self.absolute_poses()
-
-    def absolute_poses(self) -> np.ndarray:
-        poses = np.zeros((self._num_poses, 4, 4), dtype=np.float64)
-        for idx in range(self._num_poses):
-            pid = self.param_vid(idx)
-            assert_debug(pid in self.vertices)
-            poses[idx] = self._get_pose(pid)
-        return poses
-
-    def relative_odometry_poses(self):
-        return compute_relative_poses(self.absolute_poses())
->>>>>>> e7e67ecf
 
 
 # ----------------------------------------------------------------------------------------------------------------------
