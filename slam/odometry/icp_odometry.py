# Project Imports
from typing import Optional

from hydra.core.config_store import ConfigStore

from slam.common.utils import RuntimeDefaultDict
from slam.common.geometry import projection_map_to_points, mask_not_null
from slam.common.pose import Pose
from slam.common.projection import Projector
from slam.common.modules import _with_viz3d
from slam.dataset import DatasetLoader
from slam.common.utils import check_tensor, remove_nan, modify_nan_pmap
from slam.odometry.alignment import RigidAlignmentConfig, RIGID_ALIGNMENT, RigidAlignment
from slam.odometry.initialization import InitializationConfig, INITIALIZATION, Initialization
from slam.odometry.odometry import *
from slam.odometry.local_map import LOCAL_MAP, LocalMapConfig, LocalMap
from slam.preprocessing.preprocessing import PreprocessingConfig, Preprocessing
from slam.viz.color_map import *

if _with_viz3d:
    from viz3d.window import OpenGLWindow


# ----------------------------------------------------------------------------------------------------------------------
<<<<<<< HEAD
@RuntimeDefaultDict.runtime_defaults({"preprocessing": "slam/odometry/preprocessing/none",
                                      "initialization": "slam/odometry/initialization/CV",
=======
@RuntimeDefaultDict.runtime_defaults({"initialization": "slam/odometry/initialization/CV",
>>>>>>> d1517526
                                      "local_map": "slam/odometry/local_map/kdtree",
                                      "alignment": "slam/odometry/alignment/point_to_plane_GN"
                                      })
@dataclass
class ICPFrameToModelConfig(OdometryConfig, RuntimeDefaultDict):
    """
    The Configuration for the Point-To-Plane ICP based Iterative Least Square estimation of the pose
    """
    algorithm: str = "icp_F2M"
    device: str = "cpu"
    pose: str = "euler"
    max_num_alignments: int = 100

    # Config for the Initialization
    initialization: InitializationConfig = MISSING

    # Config for the Local Map
    local_map: LocalMapConfig = MISSING

    # Config for the Rigid Alignment
    alignment: RigidAlignmentConfig = MISSING

    threshold_delta_pose: float = 1.e-4
    threshold_trans: float = 0.1
    threshold_rot: float = 0.3
    sigma: float = 0.1

    # The data key which is used to search into the data dictionary for the pointcloud to register onto the new frame
    data_key: str = "vertex_map"

    viz_debug: bool = True  # Whether to display the FM in a window (if exists)

    # Visualization parameters
    viz_with_edl: bool = True
    viz_num_pcs: int = 50


cs = ConfigStore.instance()
cs.store(name="icp_odometry", group="slam/odometry", node=ICPFrameToModelConfig)


# ----------------------------------------------------------------------------------------------------------------------
class ICPFrameToModel(OdometryAlgorithm):
    """
    OdometryAlgorithm based on the ICP-registration
    """

    def __init__(self, config: ICPFrameToModelConfig,
                 projector: Projector = None, pose: Pose = Pose("euler"),
                 device: torch.device = torch.device("cpu"), **kwargs):
        if not isinstance(config, ICPFrameToModelConfig):
            config = ICPFrameToModelConfig(**config)
        config = config.completed()
        OdometryAlgorithm.__init__(self, config)

        assert_debug(projector is not None)
        self.pose = pose
        self.projector = projector
        self.device = device

        # --------------------------------
        # Loads Components from the Config

        self._motion_model: Initialization = INITIALIZATION.load(self.config.initialization,
                                                                 pose=self.pose, device=device)
        self.local_map: LocalMap = LOCAL_MAP.load(self.config.local_map,
                                                  pose=self.pose, projector=projector)

        assert isinstance(self.config, ICPFrameToModelConfig)
        self.config.alignment.pose = self.pose.pose_type
        self.rigid_alignment: RigidAlignment = RIGID_ALIGNMENT.load(self.config.alignment, pose=self.pose)

        # self._post_processing:

        # -----------------------
        # Optimization Parameters
        self.gn_max_iters = self.config.max_num_alignments
        self._sample_pointcloud: bool = False

        # ---------------------
        # Local state variables
        self.relative_poses: list = []
        self.absolute_poses: list = []  # Absolute poses (/!\ type: np.float64)
        self.gt_poses: Optional[np.ndarray] = None  # Ground Truth poses
        self._iter = 0
        self._tgt_vmap: torch.Tensor = None
        self._tgt_pc: torch.Tensor = None
        self._tgt_nmap: torch.Tensor = None
        self._delta_since_map_update = None  # delta pose since last estimate update
        self._register_threshold_trans = self.config.threshold_trans
        self._register_threshold_rot = self.config.threshold_rot

        self.viz3d_window: Optional[OpenGLWindow] = None
        self._has_window = config.viz_debug and _with_viz3d

    def __del__(self):
        if self._has_window:
            if self.viz3d_window is not None:
                self.viz3d_window.close(True)

    def init(self):
        """Initialize/ReInitialize the state of the Algorithm and its components"""
        super().init()
        self.relative_poses = []
        self.absolute_poses = []
        self.gt_poses = None

        self.local_map.init()
        self._motion_model.init()
        self._iter = 0
        self._delta_since_map_update = torch.eye(4, dtype=torch.float32, device=self.device).reshape(1, 4, 4)

        if self._has_window:
            if self.viz3d_window is not None:
                self.viz3d_window.close(True)
                self.viz3d_window = None
            self.viz3d_window = OpenGLWindow(
                engine_config={"with_edl": self.config.viz_with_edl, "edl_strength": 1000.0})
            self.viz3d_window.init()

    # ------------------------------------------------------------------------------------------------------------------
    def do_process_next_frame(self, data_dict: dict):
        """
        Processes a new frame

        Estimates the motion for the new frame, and update the states of the different components
        (Local Map, Initialization)

        Args:
            data_dict (dict): The input frame to be processed.
                              The key 'self.config.data_key' is required
        """
        # Reads the input frame
        self._read_input(data_dict)

        if self._iter == 0:
            # Initiate the map with the first frame
            relative_pose = torch.eye(4, dtype=torch.float32,
                                      device=self._tgt_vmap.device).unsqueeze(0)

            self.local_map.update(relative_pose,
                                  new_vertex_map=self._tgt_vmap)
            self.relative_poses.append(relative_pose.cpu().numpy())
            self.absolute_poses.append(relative_pose.cpu().to(torch.float64).numpy()[0])
            self._iter += 1
            return

        # Extract initial estimate
        initial_estimate = self._motion_model.next_initial_pose(data_dict)

        sample_points = self.sample_points()

        # Registers the new frame onto the map
        new_rpose_params, new_rpose, losses = self.register_new_frame(sample_points,
                                                                      initial_estimate,
                                                                      data_dict=data_dict)

        # Update initial estimate
        self.update_initialization(new_rpose, data_dict)
        self.__update_map(new_rpose, data_dict)

        # Update Previous pose
        np_new_rpose = new_rpose.cpu().numpy()
        self.relative_poses.append(np_new_rpose)

        latest_pose = self.absolute_poses[-1].dot(
            self.pose.build_pose_matrix(new_rpose_params.cpu().to(torch.float64).reshape(1, 6))[0].numpy())
        self.absolute_poses.append(latest_pose)

        tgt_np_pc = self._tgt_pc.cpu().numpy().reshape(-1, 3)

        if self._has_window:
            # Add Ground truth poses (mainly for visualization purposes)
            if DatasetLoader.absolute_gt_key() in data_dict:
                pose_gt = data_dict[DatasetLoader.absolute_gt_key()].reshape(1, 4, 4).cpu().numpy()
                self.gt_poses = pose_gt if self.gt_poses is None else np.concatenate(
                    [self.gt_poses, pose_gt], axis=0)

            # Apply absolute pose to the pointcloud
            world_points = np.einsum("ij,nj->ni", latest_pose[:3, :3].astype(np.float32), tgt_np_pc)
            world_points += latest_pose[:3, 3].reshape(1, 3).astype(np.float32)
            self.viz3d_window.set_pointcloud(self._iter % self.config.viz_num_pcs, world_points)
            # Follow Camera
            camera_pose = latest_pose.astype(np.float32).dot(np.array([[1.0, 0.0, 0.0, 0.0],
                                                                       [0.0, 1.0, 0.0, 0.0],
                                                                       [0.0, 0.0, 1.0, 60.0],
                                                                       [0.0, 0.0, 0.0, 1.0]], dtype=np.float32))
            self.viz3d_window.update_camera(camera_pose)

            if self.gt_poses is not None and len(self.gt_poses) > 0:
                # Update Pose to the pointcloud
                self.viz3d_window.set_poses(-1, self.gt_poses.astype(np.float32))

        # Update Dictionary with pointcloud and pose
        data_dict[self.pointcloud_key()] = tgt_np_pc
        data_dict[self.relative_pose_key()] = np_new_rpose.reshape(4, 4)

        self._iter += 1

    def register_new_frame(self,
                           target_points: torch.Tensor,
                           initial_estimate: Optional[torch.Tensor] = None,
                           data_dict: Optional[dict] = None,
                           **kwargs) -> (torch.Tensor, torch.Tensor, torch.Tensor):
        """
        Registers a new frame against the Local Map

        Args:
            target_points (torch.Tensor): The target Ver
            initial_estimate (Optional[torch.Tensor]): The initial motion estimate for the ICP
            data_dict (dict): The dictionary containing the data of the new frame

        Returns
            pose_matrix (torch.Tensor): The relative pose between the current frame and the map `(1, 4, 4)`

        """
        new_pose_matrix = initial_estimate
        new_pose_params = torch.zeros(self.pose.num_params(), device=target_points.device, dtype=target_points.dtype)
        if initial_estimate is None:
            new_pose_matrix = torch.eye(4, device=target_points.device,
                                        dtype=target_points.dtype).unsqueeze(0)

        losses = []

        old_target_points = target_points
        for _ in range(self.gn_max_iters):
            target_points = self.pose.apply_transformation(old_target_points.unsqueeze(0), new_pose_matrix)[0]

            # Compute the nearest neighbors for the selected points
            result: LocalMap.NeighborhoodResult = self.local_map.nearest_neighbor_search(target_points)
            neigh_pc = result.neighbor_points
            neigh_normals = result.neighbor_normals
            tgt_pc = result.new_target_points

            # Compute the rigid transform alignment
            delta_pose_matrix, delta_pose, residuals = self.rigid_alignment.align(neigh_pc,
                                                                                  tgt_pc,
                                                                                  neigh_normals,
                                                                                  **kwargs)

            loss = residuals.sum()
            losses.append(loss)

            if delta_pose.norm() < self.config.threshold_delta_pose:
                break

            # Manifold normalization to keep proper rotations
            new_pose_params = self.pose.from_pose_matrix(delta_pose_matrix @ new_pose_matrix)
            new_pose_matrix = self.pose.build_pose_matrix(new_pose_params)

        return new_pose_params, new_pose_matrix, losses

    def sample_points(self):
        """Returns the points sampled"""
        if not self._sample_pointcloud:
            target_points = projection_map_to_points(self._tgt_vmap[0], dim=0)
            target_points = target_points[target_points.norm(dim=-1) > 0.0]
        else:
            target_points = self._tgt_pc[0]
        return target_points

    def get_relative_poses(self) -> np.ndarray:
        """Returns the estimated relative poses for the current sequence"""
        if len(self.relative_poses) == 0:
            return None
        return np.concatenate(self.relative_poses, axis=0)

    def update_initialization(self, new_rpose, data_dict: dict):
        """Send the frame to the initialization after registration for its state update"""
        self._motion_model.register_motion(new_rpose, data_dict)

    # ------------------------------------------------------------------------------------------------------------------
    # `Private` methods

    def _read_input(self, data_dict: dict):
        """Reads and interprets the input from the data_dict"""
        assert_debug(self.config.data_key in data_dict,
                     f"Could not find the key `{self.config.data_key}` in the input dictionary.\n"
                     f"With keys : {data_dict.keys()}). Set the parameter `slam.odometry.data_key` to the desired key")
        data = data_dict[self.config.data_key]

        self._tgt_vmap = None
        self._tgt_pc = None
        if isinstance(data, np.ndarray):
            check_tensor(data, [-1, 3])
            self._sample_pointcloud = True
            pc_data = torch.from_numpy(data).to(self.device).unsqueeze(0)
            # Project into a spherical image
            vertex_map = self.projector.build_projection_map(pc_data)
        elif isinstance(data, torch.Tensor):
            if len(data.shape) == 3 or len(data.shape) == 4:
                # Cast the data tensor as a vertex map
                vertex_map = data.to(self.device)
                if len(data.shape) == 3:
                    vertex_map = vertex_map.unsqueeze(0)
                else:
                    assert_debug(data.shape[0] == 1, f"Unexpected batched data format.")
                check_tensor(vertex_map, [1, 3, -1, -1])
                pc_data = vertex_map.permute(0, 2, 3, 1).reshape(1, -1, 3)
                pc_data = pc_data[mask_not_null(pc_data, dim=-1)[:, :, 0]]

            else:
                assert_debug(len(data.shape) == 2)
                pc_data = data.to(self.device).unsqueeze(0)
                vertex_map = self.projector.build_projection_map(pc_data)
        else:
            raise RuntimeError(f"Could not interpret the data: {data} as a pointcloud tensor")

        self._tgt_vmap = vertex_map.to(torch.float32)  # [1, 3, -1, -1]
        self._tgt_pc = pc_data.to(torch.float32)

        self._tgt_vmap = modify_nan_pmap(self._tgt_vmap, 0.0)
        _tgt_pc, _ = remove_nan(self._tgt_pc[0])
        self._tgt_pc = _tgt_pc.unsqueeze(0)

    def __update_map(self, new_rpose: torch.Tensor, data_dict: dict):
        # Updates the map if the motion since last registration is large enough
        new_delta = self._delta_since_map_update @ new_rpose
        delta_params = self.pose.from_pose_matrix(new_delta)

        if delta_params[0, :3].norm() > self._register_threshold_trans or \
                delta_params[0, 3:].norm() * 180 / np.pi > self._register_threshold_rot:

            new_mask = mask_not_null(self._tgt_vmap)
            new_nmap = None
            if "normal_map" in data_dict:
                new_nmap = data_dict["normal_map"]
            self.local_map.update(new_rpose,
                                  new_vertex_map=self._tgt_vmap,
                                  new_pc_data=self._tgt_pc,
                                  normal_map=new_nmap,
                                  mask=new_mask)
            self._delta_since_map_update = torch.eye(4, dtype=torch.float32, device=self.device)
        else:
            self.local_map.update(new_rpose)
            self._delta_since_map_update = new_delta
    # ------------------------------------------------------------------------------------------------------------------<|MERGE_RESOLUTION|>--- conflicted
+++ resolved
@@ -22,12 +22,7 @@
 
 
 # ----------------------------------------------------------------------------------------------------------------------
-<<<<<<< HEAD
-@RuntimeDefaultDict.runtime_defaults({"preprocessing": "slam/odometry/preprocessing/none",
-                                      "initialization": "slam/odometry/initialization/CV",
-=======
 @RuntimeDefaultDict.runtime_defaults({"initialization": "slam/odometry/initialization/CV",
->>>>>>> d1517526
                                       "local_map": "slam/odometry/local_map/kdtree",
                                       "alignment": "slam/odometry/alignment/point_to_plane_GN"
                                       })
