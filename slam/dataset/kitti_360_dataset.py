--- conflicted
+++ resolved
@@ -176,12 +176,7 @@
         data_dict = {}
 
         xyz_r = kitti_read_scan(str(self.lidar_path / f"{idx:010}.bin"))
-<<<<<<< HEAD
-        data_dict["numpy_pc"] = self._correct_scan(xyz_r[:, :3])  # xyz_r[:, :3]
-
-=======
         data_dict["numpy_pc"] = KITTIOdometrySequence.correct_scan(xyz_r[:, :3])
->>>>>>> d6be2087
         data_dict["numpy_reflectance"] = xyz_r[:, 3:]
         data_dict["numpy_pc_timestamps"] = estimate_timestamps(xyz_r[:, :3], phi_0=np.pi, clockwise=True)
         if self.gt_poses is not None:
