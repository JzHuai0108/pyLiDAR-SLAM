--- conflicted
+++ resolved
@@ -19,13 +19,8 @@
 
     from slam.common.io import read_poses_from_disk, write_poses_to_disk
     from slam.common.pose import PosesInterpolator
-<<<<<<< HEAD
-    from slam.common.projection import SphericalProjector, SphericalProjector, SphericalProjector
-    from slam.common.utils import assert_debug
-=======
     from slam.common.projection import SphericalProjector
     from slam.common.utils import assert_debug, remove_nan
->>>>>>> d6be2087
     from slam.dataset import DatasetConfig
     from typing import Optional
 
@@ -275,30 +270,6 @@
                         # This only happens for edge cases
                         cut_idx = _filter_azimuth_candidates.shape[0] - 1
                     else:
-<<<<<<< HEAD
-                        current_frame_filter = _packet_ids <= (
-                            first_packet_id if self.use_first_id else last_packet_id)
-
-                    self.current_frame.append(pc[current_frame_filter])
-                    self.current_timestamps.append(timestamps[current_frame_filter])
-
-                    current_frame = np.concatenate(self.current_frame, axis=0)
-                    current_timestamps = np.concatenate(self.current_timestamps, axis=0)
-
-                    self.current_timestamps.clear()
-                    self.current_frame.clear()
-                    if set_current_frame:
-                        self.current_frame.append(pc[~current_frame_filter])
-                        self.current_timestamps.append(timestamps[~current_frame_filter])
-                        if (self.use_first_id and abs(last_packet_id - first_packet_id) > 50) or \
-                                (last_packet_id <= 1 and self.current_frame[0].shape[0] > 50000):
-                            self.skip_frame = True  # The next frame returned in the remaining points
-
-                    frame_size = current_frame.shape[0]
-                    if frame_size < 3000:
-                        print(f"[ERROR] {frame_size} is small")
-
-=======
                         cut_idx = np.nonzero(_filter_azimuth_candidates)[0][0]
                     assert cut_idx is not None
 
@@ -318,7 +289,6 @@
                                                self.azimuth_bin, 20000) is not None:
                         # If a full frame has been aggregated, the next frame is skipped
                         self.skip_next_frame = True
->>>>>>> d6be2087
                 else:
                     current_frame = pc
                     current_timestamps = timestamps
